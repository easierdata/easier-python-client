--- conflicted
+++ resolved
@@ -48,12 +48,8 @@
         progress = 0
 
         with yaspin(
-<<<<<<< HEAD
-            text=f"Fetching {cid.split('/')[-1]} - {progress}/{fs.size(f'ipfs://{cid}')} bytes"
-=======
             text=f"Fetching {cid.split('/')[-1]} - {progress / 1048576:.2f}/{fs.size(f'ipfs://{cid}') / 1048576:.2f} MB",
             color = None,
->>>>>>> 864b826d
         ) as spinner:
             with fsspec.open(f"ipfs://{cid}", "rb") as contents:
                 file_data = bytearray()
